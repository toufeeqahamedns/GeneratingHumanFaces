--- conflicted
+++ resolved
@@ -1411,12 +1411,6 @@
                         zero_grad=(spoofing_iter == 0),
                         num_accumulations=spoofing_factor)
 
-<<<<<<< HEAD
-                    # kl_loss = th.mean(0.5 * th.sum((mus ** 2) + (sigmas ** 2)
-                    #                                - th.log((sigmas ** 2)) - 1, dim=1))
-                    # kl_loss.backward(retain_graph=True)
-=======
->>>>>>> 4cc5092b
                     ca_optim.step()
                     if encoder_optim is not None:
                         encoder_optim.step()
@@ -1444,12 +1438,6 @@
                     zero_grad=spoofing_factor == 1,
                     num_accumulations=spoofing_factor)
 
-<<<<<<< HEAD
-                # kl_loss = th.mean(0.5 * th.sum((mus ** 2) + (sigmas ** 2)
-                #                                - th.log((sigmas ** 2)) - 1, dim=1))
-                # kl_loss.backward(retain_graph=True)
-=======
->>>>>>> 4cc5092b
                 ca_optim.step()
                 if encoder_optim is not None:
                     encoder_optim.step()
@@ -1472,11 +1460,6 @@
                     # add summary of the losses
                     sum_writer.add_scalar("dis_loss", dis_loss, global_step)
                     sum_writer.add_scalar("gen_loss", gen_loss, global_step)
-<<<<<<< HEAD
-                    # sum_writer.add_scalar(
-                    #     "kl_loss", kl_loss.item(), global_step)
-=======
->>>>>>> 4cc5092b
 
                     # also write the losses to the log file:
                     if log_dir is not None:
